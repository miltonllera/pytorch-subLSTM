--- conflicted
+++ resolved
@@ -30,23 +30,11 @@
 
 
 @torch.jit.script
-<<<<<<< HEAD
-def sublstm_forward(input, hidden, weights, num_layers):
-    # type: (List[Tensor], Tuple[Tensor, Tensor], List[Tensor], int) -> Tuple[List[Tensor], Tuple[Tensor, Tensor]]
-    timesteps = len(input)
-    hx, cx = hidden
-
-    # for l in range(num_layers):
-    #     weights[l*4] = weights[l*4].t()
-    #     weights[l*4+1] = weights[l*4+1].t()
-
-=======
 def sublstm_forward(input, hidden, weights, num_layers, dropout, training):
     # type: (List[Tensor], Tuple[Tensor, Tensor], List[Tensor], int, float, bool) -> Tuple[List[Tensor], Tuple[Tensor, Tensor]]
     timesteps = len(input)
     hx, cx = hidden
 
->>>>>>> 78e59959
     for time in range(timesteps):
         new_h, new_c = torch.zeros_like(hx), torch.zeros_like(cx)
         for l in range(num_layers):
