import numpy as np
import torch
import torch.nn as nn
import time


def detach_hidden_state(hidden_state):
    """
    Use this method to detach the hidden state from the previous batch's history.
    This way we can carry hidden states values across training which improves
    convergence  while avoiding multiple initializations and autograd computations
    all the way back to the start of start of training.
    """

    if isinstance(hidden_state, torch.Tensor):
        return hidden_state.detach()
    elif isinstance(hidden_state, list):
        return [detach_hidden_state(h) for h in hidden_state]
    elif isinstance(hidden_state, tuple):
        return tuple(detach_hidden_state(h) for h in hidden_state)
    return None


def train(model, data_loader, criterion, optimizer, grad_clip,
        track_hidden, log_interval, device, verbose):
    """
    Train the model for one epoch over the whole dataset.
    """
    model.train(True)
    loss_trace, running_loss = [], 0.0
    n_batches = len(data_loader)

    # Keep track or the hidden state over the whole epoch. This allows faster training?
    hidden = None

    for i, data in enumerate(data_loader):
        # Load one batch into the device being used.
        inputs, labels = data
        inputs, labels = inputs.to(device), labels.to(device)

        # Set all gradients to zero.
        optimizer.zero_grad()

<<<<<<< HEAD
        # If reusing hidden states, detach them from the computation graph 
        # of the previous batch. Using the previous value may speed up training 
=======
        # If reusing hidden states, detach them from the computation graph
        # of the previous batch. Using the previous value may speed up training
>>>>>>> 78e59959
        # but detaching is needed to avoid backprogating to the start of training.
        hidden = detach_hidden_state(hidden) if track_hidden else None

        # Forward and backward steps
        outputs, hidden = model(inputs, hidden)
        loss = criterion(outputs, labels)

        loss.backward()

        # Clipping (helps with exploding gradients) and then gradient descent
        nn.utils.clip_grad_norm_(model.parameters(), grad_clip)
        optimizer.step()

        running_loss += loss.item()

        # Print the loss every log-interval mini-batches and save it to the trace
        if i % log_interval == log_interval - 1:
            if verbose:
                print('\t[batches %5d / %5d] loss: %.5f' %
                    (i + 1, n_batches, running_loss / log_interval))

            loss_trace.append(running_loss / log_interval)
            running_loss = 0.0

    return loss_trace


def test(model, data_loader, criterion, device):
    model.eval()
    total_loss = 0.0

    with torch.no_grad():
        for i, data in enumerate(data_loader):
            inputs, labels = data
            inputs, labels = inputs.to(device), labels.to(device)
            total_loss += criterion(model(inputs)[0], labels)

    return total_loss / (i + 1)


def compute_accuracy(model, data_loader, device):
    model.eval()
    correct, total = 0, 0

    with torch.no_grad():
        for i, data in enumerate(data_loader):
            inputs, labels = data
            inputs = inputs.to(device)

            outputs = model(inputs)[0]
            predictions = torch.argmax(outputs, dim=1)

            total += predictions.size(0)
            correct += (labels == predictions).sum().item()

    return correct / total<|MERGE_RESOLUTION|>--- conflicted
+++ resolved
@@ -41,13 +41,8 @@
         # Set all gradients to zero.
         optimizer.zero_grad()
 
-<<<<<<< HEAD
         # If reusing hidden states, detach them from the computation graph 
         # of the previous batch. Using the previous value may speed up training 
-=======
-        # If reusing hidden states, detach them from the computation graph
-        # of the previous batch. Using the previous value may speed up training
->>>>>>> 78e59959
         # but detaching is needed to avoid backprogating to the start of training.
         hidden = detach_hidden_state(hidden) if track_hidden else None
 
